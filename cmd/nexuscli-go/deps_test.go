--- conflicted
+++ resolved
@@ -548,11 +548,6 @@
 	// Add asset without explicitly setting Path to mimic real Nexus behavior
 	// which returns asset paths with leading slashes
 	mockServer.AddAsset("libs", "/docs/example-1.0.0.txt", nexusapi.Asset{
-<<<<<<< HEAD
-		FileSize: int64(len(testFileContent)),
-=======
-		Path: "docs/example-1.0.0.txt",
->>>>>>> e1d3ff5e
 		Checksum: nexusapi.Checksum{
 			SHA256: testChecksum,
 		},
