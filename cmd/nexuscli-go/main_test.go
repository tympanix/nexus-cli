--- conflicted
+++ resolved
@@ -206,19 +206,12 @@
 	}
 }
 
-<<<<<<< HEAD
 func TestKeyFromFlagExists(t *testing.T) {
 	buildCmd := exec.Command("go", "build", "-o", "nexuscli-go-test-keyfrom")
-=======
-func TestVerboseFlag(t *testing.T) {
-	// Build the binary first
-	buildCmd := exec.Command("go", "build", "-o", "nexuscli-go-test-verbose")
->>>>>>> 8635306a
 	buildCmd.Dir = "."
 	if err := buildCmd.Run(); err != nil {
 		t.Fatalf("Failed to build binary: %v", err)
 	}
-<<<<<<< HEAD
 	defer os.Remove("./nexuscli-go-test-keyfrom")
 
 	tests := []struct {
@@ -249,7 +242,12 @@
 				t.Errorf("Expected help output to contain --key-from flag for %s command, got: %s", tt.command, output)
 			}
 		})
-=======
+  }
+}
+
+func TestVerboseFlag(t *testing.T) {
+	// Build the binary first
+	buildCmd := exec.Command("go", "build", "-o", "nexuscli-go-test-verbose")
 	defer os.Remove("./nexuscli-go-test-verbose")
 
 	// Test that --verbose flag is available in help
@@ -268,6 +266,5 @@
 	}
 	if !strings.Contains(output, "Enable verbose output") {
 		t.Errorf("Expected help output to contain verbose flag description, got: %s", output)
->>>>>>> 8635306a
 	}
 }