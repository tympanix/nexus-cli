--- conflicted
+++ resolved
@@ -1,12 +1,5 @@
 # Build stage
-<<<<<<< HEAD
 FROM golang:1.25.1 AS builder
-=======
-FROM golang:1.23 AS builder
-
-# Build argument for version
-ARG VERSION=dev
->>>>>>> 212a2956
 
 WORKDIR /build
 
