--- conflicted
+++ resolved
@@ -7,12 +7,8 @@
 	"os"
 	"path/filepath"
 	"strings"
-<<<<<<< HEAD
 
-	"github.com/schollz/progressbar/v3"
 	"github.com/tympanix/nexus-cli/internal/nexusapi"
-=======
->>>>>>> f4f32c2f
 )
 
 // UploadOptions holds options for upload operations
