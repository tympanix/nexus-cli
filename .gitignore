--- conflicted
+++ resolved
@@ -132,11 +132,4 @@
 venv
 out
 dl
-<<<<<<< HEAD
-
-# Go binaries and vendor
-nexuscli-go/nexuscli-go
-nexuscli-go/vendor/
-=======
-nexuscli-go/nexuscli-go
->>>>>>> e7251412
+nexuscli-go/nexuscli-go