--- conflicted
+++ resolved
@@ -166,15 +166,10 @@
 		return false
 	}
 	if len(assets) == 0 {
-<<<<<<< HEAD
-		fmt.Printf("No assets found in folder '%s' in repository '%s'\n", src, repository)
+		if !quietMode {
+			fmt.Printf("No assets found in folder '%s' in repository '%s'\n", src, repository)
+		}
 		return false
-=======
-		if !quietMode {
-			fmt.Printf("No assets found in folder '%s' in repository '%s'\n", src, repository)
-		}
-		return true
->>>>>>> c08f67cb
 	}
 	// Calculate total bytes to download using fileSize from search API
 	totalBytes := int64(0)
